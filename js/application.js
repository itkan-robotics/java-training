--- conflicted
+++ resolved
@@ -50,24 +50,6 @@
         }
     }
 
-<<<<<<< HEAD
-    async showAppropriateTab() {
-        // Priority order: URL hash > saved state > default tab
-        const urlTabId = window.location.hash ? window.location.hash.substring(1) : null;
-        const savedState = appState.restoreState();
-        
-        let targetTab = null;
-        let targetSection = null;
-
-        // Check URL hash first
-        if (urlTabId) {
-            targetTab = appState.allTabs.find(tab => tab.id === urlTabId);
-            if (targetTab) {
-                console.log('Navigating to URL hash tab:', urlTabId);
-                await this.navigationManager.navigateToTab(urlTabId);
-                return;
-            }
-=======
     showDefaultTab() {
         let defaultTab;
         const lastOpenedTabId = localStorage.getItem('lastOpenedTab');
@@ -92,53 +74,17 @@
         // Fallback to stored tab or default
         if (lastOpenedTabId) {
             defaultTab = appState.allTabs.find(tab => tab.id === lastOpenedTabId);
->>>>>>> 40874374
         }
 
-        // Check saved state
-        if (savedState && savedState.currentTab) {
-            targetTab = appState.allTabs.find(tab => tab.id === savedState.currentTab);
-            targetSection = savedState.currentSection;
-            
-            if (targetTab) {
-                console.log('Navigating to saved tab:', savedState.currentTab);
-                await this.navigationManager.navigateToTab(savedState.currentTab);
-                return;
-            } else if (targetSection && targetSection !== 'homepage') {
-                console.log('Navigating to saved section:', targetSection);
-                await this.navigationManager.handleSectionNavigation(targetSection);
-                return;
-            }
+        if (!defaultTab) {
+            defaultTab = appState.allTabs.find(tab => tab.default) || appState.allTabs[0];
         }
 
-        // Fallback to default tab
-        const defaultTab = appState.allTabs.find(tab => tab.default) || appState.allTabs[0];
         if (defaultTab) {
-<<<<<<< HEAD
-            console.log('Navigating to default tab:', defaultTab.id);
-            await this.navigationManager.navigateToTab(defaultTab.id);
-        }
-    }
-
-    restoreUIState() {
-        // Restore scroll position
-        appState.restoreScrollPosition();
-        
-        // Restore sidebar state
-        appState.restoreSidebarState();
-        
-        // Restore search query
-        appState.restoreSearchQuery();
-        
-        // Restore theme (already handled in AppState constructor)
-        if (appState.theme) {
-            this.themeManager.setTheme(appState.theme);
-=======
             this.navigationManager.navigateToTab(defaultTab.id);
         } else {
             // Navigate to homepage if no default tab found
             this.navigationManager.navigateToTab('homepage');
->>>>>>> 40874374
         }
     }
 
