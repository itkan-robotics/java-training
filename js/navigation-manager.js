/**
 * SwyftNav - Navigation Manager
 * Manages sidebar navigation and URL routing
 */

class NavigationManager {
    constructor(searchManager = null, contentManager = null) {
        this.contentManager = contentManager || new ContentManager();
        this.searchManager = searchManager;
        this.sectionUrlMap = {
            'java-training': 'java',
            'ftc-specific': 'ftc',
            'frc-specific': 'frc',
            'competitive-training': 'comp'
        };
        this.urlSectionMap = {
            'java': 'java-training',
            'ftc': 'ftc-specific',
            'frc': 'frc-specific',
            'comp': 'competitive-training'
        };
    }

    /**
     * Updates the URL to reflect the current section
     */
    updateUrl(sectionId, tabId = null) {
        const sectionPath = this.sectionUrlMap[sectionId];
        
        if (sectionPath) {
            // For main sections, use path routing
            const newPath = `/${sectionPath}`;
            if (tabId) {
                // For specific tabs within sections, use full path routing
                window.history.pushState({section: sectionId, tab: tabId}, '', `${newPath}/${tabId}`);
            } else {
                // For main sections, just use path
                window.history.pushState({section: sectionId}, '', newPath);
            }
        } else if (sectionId === 'homepage') {
            // For homepage, use root path
            window.history.pushState({section: 'homepage'}, '', '/');
        } else {
            // Fallback to hash routing
            const path = tabId ? `#${tabId}` : `#${sectionId}`;
            if (window.location.hash !== path) {
                window.location.hash = path;
            }
        }
    }

    /**
     * Parses the current URL to determine section and tab
     */
    parseCurrentUrl() {
        const path = window.location.pathname;
        const hash = window.location.hash;
        const pathParts = path.split('/').filter(part => part !== '');
        
        // Check for section/tab path structure like /java/java-intro
        if (pathParts.length === 2) {
            const [sectionPath, tabId] = pathParts;
            if (this.urlSectionMap[sectionPath]) {
                const sectionId = this.urlSectionMap[sectionPath];
                return { sectionId, tabId };
            }
        }
        
        // Check for main section paths like /java
        if (pathParts.length === 1) {
            const sectionPath = pathParts[0];
            if (this.urlSectionMap[sectionPath]) {
                const sectionId = this.urlSectionMap[sectionPath];
                return { sectionId, tabId: null };
            }
        }
        
        // Check for root path (homepage)
        if (path === '/' || path === '') {
            const tabId = hash ? hash.substring(1) : null;
            if (tabId && tabId !== 'homepage') {
                // Find which section this tab belongs to
                const parentSection = this.findParentSectionIdForTab(tabId, appState.config?.sections || {});
                if (parentSection) {
                    return { sectionId: parentSection, tabId };
                }
            }
            return { sectionId: 'homepage', tabId: null };
        }
        
        // Fallback to hash routing
        const tabId = hash ? hash.substring(1) : null;
        if (tabId) {
            const parentSection = this.findParentSectionIdForTab(tabId, appState.config?.sections || {});
            if (parentSection) {
                return { sectionId: parentSection, tabId };
            }
        }
        
        return { sectionId: 'homepage', tabId: null };
    }

    async generateNavigation() {
        const navigationContainer = document.querySelector('.sidebar-tree');
        if (!navigationContainer) return;

        navigationContainer.innerHTML = '';

        if (appState.currentSection === 'homepage') {
            this.renderHomepageNavigation(navigationContainer);
        } else {
            await this.renderSectionNavigation(navigationContainer);
        }

        // Adjust layout after navigation is generated
        setTimeout(() => {
            this.adjustLayoutForSidebar();
            // If sidebar navigation is empty, forcibly close sidebar and reset layout
            const navList = document.getElementById('sidebar-navigation');
            const navCheckbox = document.getElementById('__navigation');
            if (navList && navList.children.length === 0 && navCheckbox) {
                // Ensure the CSS variable is set before closing
                const sidebarDrawer = document.querySelector('.sidebar-drawer');
                if (sidebarDrawer) {
                    const currentWidth = sidebarDrawer.style.width || '15em';
                    sidebarDrawer.style.setProperty('--sidebar-width', currentWidth);
                }
                navCheckbox.checked = false;
            }
        }, 100);
    }

    renderHomepageNavigation(container) {
        const li = document.createElement('li');
        li.className = 'toctree-l1 current-page';
        const a = document.createElement('a');
        a.className = 'reference';
        a.href = '#homepage';
        a.textContent = 'Home';
        a.onclick = (e) => {
            e.preventDefault();
            this.navigateToTab('homepage');
        };
        li.appendChild(a);
        container.appendChild(li);
    }

    async renderSectionNavigation(container) {
        const section = appState.config.sections[appState.currentSection];
        if (!section) {
            console.error(`Section ${appState.currentSection} not found in config`);
            return;
        }

        // Load section content if needed
        if (!section.groups && !section.tiers && !section.intro && !section.children) {
            await this.contentManager.loadSectionContent(appState.currentSection);
        } else if (section.groups || section.tiers || section.children) {
            await this.contentManager.loadSectionContent(appState.currentSection);
        }

        const updatedSection = appState.config.sections[appState.currentSection];

        // Support new nested parent/child structure
        if (updatedSection.groups) {
            // Check if groups have children (nested structure)
            const hasNestedStructure = updatedSection.groups.some(group => group.children);
            if (hasNestedStructure) {
                this.renderParentGroupsNavigation(container, updatedSection.groups);
            } else {
                this.renderGroupsNavigation(container, updatedSection.groups);
            }
        } else if (updatedSection.children) {
            this.renderParentGroupsNavigation(container, updatedSection.children);
        } else if (updatedSection.tiers) {
            this.renderTiersNavigation(container, updatedSection.tiers);
        } else if (updatedSection.intro) {
            this.renderIntroNavigation(container, updatedSection.intro);
        }
    }

    renderParentGroupsNavigation(container, parents) {
        parents.forEach(parent => {
            const parentLi = document.createElement('li');
            parentLi.className = 'toctree-l0 parent-folder';

            const parentA = document.createElement('a');
            parentA.className = 'reference parent-folder-reference';
            parentA.href = '#';
            parentA.innerHTML = `
                <span class="expand-icon expand-icon-${parent.id}">▼</span>
                ${parent.label}
            `;
            parentA.onclick = (e) => {
                e.preventDefault();
                this.toggleGroup(parent.id);
            };
            parentLi.appendChild(parentA);

            const childrenUl = document.createElement('ul');
            childrenUl.className = 'children-nav expanded';
            childrenUl.id = `children-${parent.id}`;

            // Render each group (child) under this parent
            if (parent.children) {
                // Support for deeper nesting - render children as groups
                this.renderGroupsNavigation(childrenUl, parent.children);
            } else if (parent.groups) {
                this.renderGroupsNavigation(childrenUl, parent.groups);
            } else if (parent.items) {
                // Render items directly if present
                parent.items.forEach(item => {
                    const itemLi = document.createElement('li');
                    itemLi.className = 'toctree-l2 child-tab';
                    const itemA = document.createElement('a');
                    itemA.className = 'reference child-reference';
                    // Use hash-based navigation for GitHub Pages compatibility
                    itemA.href = `#${item.id}`;
                    itemA.textContent = item.label;
                    itemA.onclick = (e) => {
                        e.preventDefault();
                        this.navigateToTab(item.id);
                    };
                    itemLi.appendChild(itemA);
                    childrenUl.appendChild(itemLi);
                });
            }

            parentLi.appendChild(childrenUl);
            container.appendChild(parentLi);
        });
    }

    renderGroupsNavigation(container, groups) {
        if (!Array.isArray(groups)) return;
        groups.forEach(group => {
            const groupLi = document.createElement('li');
            groupLi.className = 'toctree-l1 parent-tab';
            
            const groupA = document.createElement('a');
            groupA.className = 'reference parent-reference';
            groupA.href = '#';
            groupA.innerHTML = `
                <span class="expand-icon expand-icon-${group.id}">▼</span>
                ${group.label}
            `;
            groupA.onclick = (e) => {
                e.preventDefault();
                this.toggleGroup(group.id);
            };
            groupLi.appendChild(groupA);

            const itemsUl = document.createElement('ul');
            itemsUl.className = 'children-nav expanded';
            itemsUl.id = `children-${group.id}`;

            // Handle direct items in group
            if (Array.isArray(group.items)) {
                group.items.forEach(item => {
                    const itemLi = document.createElement('li');
                    itemLi.className = 'toctree-l2 child-tab';
                    const itemA = document.createElement('a');
                    itemA.className = 'reference child-reference';
                    // Use hash-based navigation for GitHub Pages compatibility
                    itemA.href = `#${item.id}`;
                    itemA.textContent = item.label;
                    itemA.onclick = (e) => {
                        e.preventDefault();
                        this.navigateToTab(item.id);
                    };
                    itemLi.appendChild(itemA);
                    itemsUl.appendChild(itemLi);
                });
            }

            // Handle nested children structure (like FTC config)
            if (Array.isArray(group.children)) {
                group.children.forEach(child => {
                    // Create child group header
                    const childGroupLi = document.createElement('li');
                    childGroupLi.className = 'toctree-l2 parent-tab';
                    
                    const childGroupA = document.createElement('a');
                    childGroupA.className = 'reference parent-reference';
                    childGroupA.href = '#';
                    childGroupA.innerHTML = `
                        <span class="expand-icon expand-icon-${child.id}">▼</span>
                        ${child.label}
                    `;
                    childGroupA.onclick = (e) => {
                        e.preventDefault();
                        this.toggleGroup(child.id);
                    };
                    childGroupLi.appendChild(childGroupA);

                    const childItemsUl = document.createElement('ul');
                    childItemsUl.className = 'children-nav expanded';
                    childItemsUl.id = `children-${child.id}`;

                    if (Array.isArray(child.items)) {
                        child.items.forEach(item => {
                            const itemLi = document.createElement('li');
                            itemLi.className = 'toctree-l3 child-tab';
                            const itemA = document.createElement('a');
                            itemA.className = 'reference child-reference';
                            // Use hash-based navigation for GitHub Pages compatibility
                            itemA.href = `#${item.id}`;
                            itemA.textContent = item.label;
                            itemA.onclick = (e) => {
                                e.preventDefault();
                                this.navigateToTab(item.id);
                            };
                            itemLi.appendChild(itemA);
                            childItemsUl.appendChild(itemLi);
                        });
                    }

                    childGroupLi.appendChild(childItemsUl);
                    itemsUl.appendChild(childGroupLi);
                });
            }

            groupLi.appendChild(itemsUl);
            container.appendChild(groupLi);
        });
    }

    renderIntroNavigation(container, intro) {
        const introLi = document.createElement('li');
        introLi.className = 'toctree-l1 current-page';
        const introA = document.createElement('a');
        introA.className = 'reference';
        // Use hash-based navigation for GitHub Pages compatibility
        introA.href = `#${intro.id}`;
        introA.textContent = intro.label;
        introA.onclick = (e) => {
            e.preventDefault();
            this.navigateToTab(intro.id);
        };
        introLi.appendChild(introA);
        container.appendChild(introLi);
    }

    renderTiersNavigation(container, tiers) {
        // Handle tiers navigation if needed
        // This is a placeholder for future tier-based navigation
        console.log('Tiers navigation not yet implemented');
    }

    toggleGroup(groupId) {
        const childrenNav = document.getElementById(`children-${groupId}`);
        const expandIcon = document.querySelector(`.expand-icon-${groupId}`);

        if (childrenNav.classList.contains('expanded')) {
            childrenNav.classList.remove('expanded');
            childrenNav.classList.add('collapsed');
            expandIcon.innerHTML = '▶';
        } else {
            childrenNav.classList.add('expanded');
            childrenNav.classList.remove('collapsed');
            expandIcon.innerHTML = '▼';
        }
        
        // Adjust layout after toggling with a small delay to ensure DOM updates are complete
        setTimeout(() => {
            this.adjustLayoutForSidebar();
        }, 50);
    }

    adjustLayoutForSidebar() {
        const sidebarDrawer = document.querySelector('.sidebar-drawer');
        const mainContent = document.querySelector('.main');
        const navCheckbox = document.getElementById('__navigation');
        if (!sidebarDrawer || !mainContent) {
            return;
        }
        const sidebarContent = sidebarDrawer.querySelector('.sidebar-scroll');
        if (!sidebarContent) {
            return;
        }
        // Check if sidebar is currently visible (checkbox is checked)
        const isSidebarVisible = navCheckbox && navCheckbox.checked;
        // Temporarily make sidebar visible to measure content
        const originalLeft = sidebarDrawer.style.left;
        const originalVisibility = sidebarDrawer.style.visibility;
        sidebarDrawer.style.left = '0';
        sidebarDrawer.style.visibility = 'visible';
        sidebarDrawer.style.position = 'absolute'; // Temporarily change to absolute to measure

        // Count visible navigation items and measure their content
        const visibleItems = this.countVisibleNavigationItems();
        const contentWidth = this.measureNavigationContentWidth();
        
        // Calculate optimal width based on number of items and content width
        const minSidebarWidth = 240; // 15em minimum
        const maxSidebarWidth = 600; // Increased maximum for better accommodation of multiple sections
        const padding = 50; // Increased padding for better spacing
        
        // Base width calculation
        let optimalWidth = Math.max(minSidebarWidth, contentWidth + padding);
        
        // Adjust width based on number of visible items with better scaling
        if (visibleItems.count > 0) {
            // More aggressive scaling for sections with many items
            const itemMultiplier = Math.min(visibleItems.count / 8, 1.5); // Increased scale factor
            const extraWidth = Math.floor(itemMultiplier * 120); // Up to 180px extra for many items
            optimalWidth += extraWidth;
            
            // Additional width for multiple expanded parent sections
            if (visibleItems.details.parentFolders > 1) {
                const parentMultiplier = visibleItems.details.parentFolders * 20; // 20px per parent section
                optimalWidth += parentMultiplier;
            }
            
            // Extra width for sections with many child items
            if (visibleItems.details.childItems > 10) {
                const childMultiplier = Math.min(visibleItems.details.childItems / 15, 1) * 80; // Up to 80px extra
                optimalWidth += childMultiplier;
            }
        }
        
        // Ensure width doesn't exceed maximum
        optimalWidth = Math.min(maxSidebarWidth, optimalWidth);

        // Restore original positioning
        sidebarDrawer.style.left = originalLeft;
        sidebarDrawer.style.visibility = originalVisibility;
        sidebarDrawer.style.position = 'fixed';

        // Apply the optimal width
        sidebarDrawer.style.width = `${optimalWidth}px`;
        sidebarDrawer.querySelector('.sidebar-container').style.width = `${optimalWidth}px`;
        // Set the CSS variable for sidebar width
        sidebarDrawer.style.setProperty('--sidebar-width', `${optimalWidth}px`);
        
        // If sidebar is visible and we have a stored width, use it for immediate opening
        if (isSidebarVisible && sidebarDrawer.dataset.storedWidth) {
            const storedWidth = parseInt(sidebarDrawer.dataset.storedWidth);
            sidebarDrawer.style.width = `${storedWidth}px`;
            sidebarDrawer.querySelector('.sidebar-container').style.width = `${storedWidth}px`;
            // Set the CSS variable for sidebar width
            sidebarDrawer.style.setProperty('--sidebar-width', `${storedWidth}px`);
        } else if (isSidebarVisible && !sidebarDrawer.dataset.storedWidth) {
            const localStorageWidth = localStorage.getItem('sidebarWidth');
            let width = optimalWidth;
            if (localStorageWidth) {
                width = parseInt(localStorageWidth);
            }
            sidebarDrawer.style.width = `${width}px`;
            sidebarDrawer.querySelector('.sidebar-container').style.width = `${width}px`;
            // Set the CSS variable for sidebar width
            sidebarDrawer.style.setProperty('--sidebar-width', `${width}px`);
            sidebarDrawer.dataset.storedWidth = width;
        } else {
            // Set the CSS variable for sidebar width
            sidebarDrawer.style.setProperty('--sidebar-width', `${optimalWidth}px`);
        }

        // Only adjust main content if sidebar is actually visible
        if (isSidebarVisible) {
            // Adjust main content area with more generous spacing
            const sidebarOffset = optimalWidth + 0; // Reduced buffer for better spacing
            mainContent.style.marginLeft = `${sidebarOffset}px`;
            mainContent.style.maxWidth = `calc(100% - ${sidebarOffset}px)`;
        } else {
            // If sidebar is not visible, remove inline styles to let CSS handle transitions
            mainContent.style.removeProperty('margin-left');
            mainContent.style.removeProperty('max-width');
            // Store the width for the next time it opens
            sidebarDrawer.dataset.storedWidth = optimalWidth;
        }

        // Store the current sidebar width for responsive adjustments
        sidebarDrawer.dataset.currentWidth = optimalWidth;
        
        // Ensure sidebar scroll area is properly sized
        const sidebarScroll = sidebarDrawer.querySelector('.sidebar-scroll');
        if (sidebarScroll) {
            sidebarScroll.style.height = `calc(100vh - var(--header-height) - 4rem)`;
            sidebarScroll.style.overflowY = 'auto';
            sidebarScroll.style.overflowX = 'hidden';
        }
    }

    countVisibleNavigationItems() {
        const sidebarTree = document.querySelector('.sidebar-tree');
        if (!sidebarTree) return { count: 0, details: {} };

        let totalCount = 0;
        const details = {
            parentFolders: 0,
            groups: 0,
            childItems: 0,
            expandedParents: 0,
            expandedGroups: 0
        };

        // Count parent folders (OnBot Java, Android Studio)
        const parentFolders = sidebarTree.querySelectorAll('.parent-folder');
        details.parentFolders = parentFolders.length;
        totalCount += parentFolders.length;

        // Count groups under each parent and check if they're expanded
        const groups = sidebarTree.querySelectorAll('.parent-tab');
        details.groups = groups.length;
        totalCount += groups.length;

        // Count expanded groups specifically
        const expandedGroups = sidebarTree.querySelectorAll('.parent-tab .children-nav.expanded');
        details.expandedGroups = expandedGroups.length;

        // Count child items (actual lessons) in expanded sections
        const childItems = sidebarTree.querySelectorAll('.child-tab');
        details.childItems = childItems.length;
        totalCount += childItems.length;

        // Count expanded parent sections
        const expandedParents = sidebarTree.querySelectorAll('.parent-folder .children-nav.expanded');
        details.expandedParents = expandedParents.length;

        // Add extra weight for expanded sections
        if (details.expandedParents > 0) {
            totalCount += details.expandedParents * 2; // Extra weight for expanded parents
        }
        if (details.expandedGroups > 0) {
            totalCount += details.expandedGroups * 3; // Extra weight for expanded groups
        }

        return { count: totalCount, details };
    }

    measureNavigationContentWidth() {
        const sidebarTree = document.querySelector('.sidebar-tree');
        if (!sidebarTree) return 240;

        // Get all text elements in the navigation
        const textElements = sidebarTree.querySelectorAll('.reference');
        let maxWidth = 240; // Minimum width

        textElements.forEach(element => {
            // Temporarily make element visible to measure
            const originalDisplay = element.style.display;
            element.style.display = 'block';
            element.style.visibility = 'visible';
            element.style.position = 'absolute';
            element.style.left = '-9999px';
            
            // Measure the text width
            const textWidth = element.scrollWidth;
            maxWidth = Math.max(maxWidth, textWidth);
            
            // Restore original state
            element.style.display = originalDisplay;
            element.style.visibility = '';
            element.style.position = '';
            element.style.left = '';
        });

        return maxWidth;
    }

    // Method to reset layout when sidebar is hidden
    resetLayoutForHiddenSidebar() {
        const sidebarDrawer = document.querySelector('.sidebar-drawer');
        const mainContent = document.querySelector('.main');
        if (!sidebarDrawer || !mainContent) {
            return;
        }
        
        // Get current width before resetting
        const currentWidth = sidebarDrawer.style.width || '15em';
        
        // Reset sidebar width to default
        sidebarDrawer.style.width = '15em';
        sidebarDrawer.querySelector('.sidebar-container').style.width = '15em';
        
        // Set the CSS variable to current width for smooth closing
        sidebarDrawer.style.setProperty('--sidebar-width', currentWidth);
        
        // Remove inline styles from main content to let CSS handle the transition
        mainContent.style.removeProperty('margin-left');
        mainContent.style.removeProperty('max-width');
        
        // Clear stored width
        delete sidebarDrawer.dataset.currentWidth;
    }

    // Method to ensure smooth sidebar opening
    ensureSmoothSidebarTransition() {
        const sidebarDrawer = document.querySelector('.sidebar-drawer');
        if (!sidebarDrawer) return;
        
        // Ensure the CSS variable is set to the current width
        const currentWidth = sidebarDrawer.style.width || '15em';
        sidebarDrawer.style.setProperty('--sidebar-width', currentWidth);
    }

    async navigateToTab(tabId) {
        try {
<<<<<<< HEAD
            // Update the URL hash for direct linking and browser navigation
            if (window.location.hash !== `#${tabId}`) {
                window.location.hash = `#${tabId}`;
=======
            // Store the last opened tab ID
            localStorage.setItem('lastOpenedTab', tabId);
            
            // Check if this is a main section navigation
            const isMainSection = ['java-training', 'ftc-specific', 'frc-specific', 'competitive-training', 'homepage'].includes(tabId);
            
            if (isMainSection) {
                // Update URL for main sections
                this.updateUrl(tabId);
>>>>>>> 40874374
            }
            // Clear current page classes
            document.querySelectorAll('.toctree-l1, .toctree-l2').forEach(li => {
                li.classList.remove('current-page');
            });
            
            // Clear header navigation active state
            document.querySelectorAll('.header-nav-link').forEach(link => {
                link.classList.remove('active');
            });

            // Find the target tab
            let targetTab = appState.allTabs.find(tab => tab.id === tabId);

            // If not found, try to find the parent section for this tab recursively in config
            if (!targetTab) {
                let parentSectionId = this.findParentSectionIdForTab(tabId, appState.config.sections);
                if (parentSectionId) {
                    appState.setCurrentSection(parentSectionId);
                    await this.generateNavigation();
                    // Try again after navigation is generated
                    targetTab = appState.allTabs.find(tab => tab.id === tabId);
                }
            }

            // Handle dynamic lesson loading
            if (!targetTab) {
                targetTab = appState.getTabData(tabId);
                if (targetTab && targetTab.file && !targetTab.loaded) {
                    try {
                        const updatedTabData = await this.contentManager.loadSingleContent(tabId);
                        targetTab = updatedTabData;
                        // Update navigation label
                        const navLink = document.querySelector(`a[href="#${tabId}"]`);
                        if (navLink && updatedTabData.title) {
                            navLink.textContent = updatedTabData.title;
                        }
                    } catch (error) {
                        console.error(`Error loading lesson ${tabId}:`, error);
                        this.showError('Failed to load lesson. Please refresh the page.');
                        return;
                    }
                }
            }

            // If still not found, try to load the section that might contain this tab
            if (!targetTab) {
                // Try to find which section this tab belongs to
                for (const sectionId in appState.config.sections) {
                    const section = appState.config.sections[sectionId];
                    if (section.groups) {
                        for (const group of section.groups) {
                            if (group.items && group.items.some(item => item.id === tabId)) {
                                // Load this section and try again
                                await this.contentManager.loadSectionContent(sectionId);
                                targetTab = appState.allTabs.find(tab => tab.id === tabId);
                                if (targetTab) break;
                            }
                        }
                    }
                    if (targetTab) break;
                }
            }

            if (targetTab) {
                // Determine section
                let newSection = appState.currentSection;
                if (targetTab.sectionId) {
                    newSection = targetTab.sectionId;
                }
                // Update current section if needed
                if (appState.currentSection !== newSection) {
                    appState.setCurrentSection(newSection);
                    await this.generateNavigation();
                }
                
                // Update URL for individual tabs within sections
                if (!isMainSection) {
                    this.updateUrl(newSection, tabId);
                }
                
                // Highlight navigation
                this.highlightNavigation(tabId);
                // Update header navigation
                this.updateHeaderNavigation(newSection);
                // Render content
                this.contentManager.renderContent(tabId);
                appState.setCurrentTab(tabId);
                
                // Scroll to top of the page
                window.scrollTo({ top: 0, behavior: 'smooth' });
            } else {
                // Handle section navigation
                await this.handleSectionNavigation(tabId);
            }

            // Close mobile navigation and reset layout
            const navCheckbox = document.getElementById('__navigation');
            if (navCheckbox && navCheckbox.checked) {
                // Set the CSS variable before closing to ensure smooth transition
                const sidebarDrawer = document.querySelector('.sidebar-drawer');
                if (sidebarDrawer) {
                    const currentWidth = sidebarDrawer.style.width || '15em';
                    sidebarDrawer.style.setProperty('--sidebar-width', currentWidth);
                }
                navCheckbox.checked = false;
                // Reset layout immediately to ensure smooth transition
                this.resetLayoutForHiddenSidebar();
            }
            // Restore search results if there was an active search
            if (this.searchManager) {
                this.searchManager.restoreSearchResults();
            }
        } catch (error) {
            console.error(`Error navigating to tab ${tabId}:`, error);
            this.showError('Navigation failed. Please try again.');
        }
    }

    async handleSectionNavigation(sectionId) {
        // Always close sidebar when switching sections
        const navCheckbox = document.getElementById('__navigation');
        const sidebarDrawer = document.querySelector('.sidebar-drawer');
        
        if (navCheckbox && sidebarDrawer) {
            // Set the CSS variable before closing to ensure smooth transition
            const currentWidth = sidebarDrawer.style.width || '15em';
            sidebarDrawer.style.setProperty('--sidebar-width', currentWidth);
            
            // Temporarily disable transition
            const originalTransition = sidebarDrawer.style.transition;
            sidebarDrawer.style.transition = 'none';
            
            // Force close
            navCheckbox.checked = false;
            this.resetLayoutForHiddenSidebar();
            
            // Re-enable transition after a brief delay
            setTimeout(() => {
                sidebarDrawer.style.transition = originalTransition;
            }, 50);
        }

        const section = appState.config.sections[sectionId];
        if (!section || !section.file) return;
        
        // Update URL for section navigation
        this.updateUrl(sectionId);

        // Check if we're navigating to a different section
        const currentSection = appState.currentSection;
        const isDifferentSection = currentSection !== sectionId;
        
        // Close sidebar if navigating to a different section (but not on mobile)
        if (isDifferentSection && window.innerWidth > 1008) {
            const navCheckbox = document.getElementById('__navigation');
            if (navCheckbox && navCheckbox.checked) {
                // Set the CSS variable before closing to ensure smooth transition
                const currentWidth = sidebarDrawer.style.width || '15em';
                sidebarDrawer.style.setProperty('--sidebar-width', currentWidth);
                
                navCheckbox.checked = false;
                // Reset layout immediately to ensure smooth transition
                this.resetLayoutForHiddenSidebar();
            }
        }

        try {
            await this.contentManager.loadSectionContent(sectionId);
            const updatedSection = appState.config.sections[sectionId];
            
            // Scroll to top of the page
            window.scrollTo({ top: 0, behavior: 'smooth' });
            
            // After loading content and updating navigation, ensure sidebar is properly closed
            const navCheckbox2 = document.getElementById('__navigation');
            if (navCheckbox2 && navCheckbox2.checked) {
                // Ensure the CSS variable is set before closing
                const currentWidth = sidebarDrawer.style.width || '15em';
                sidebarDrawer.style.setProperty('--sidebar-width', currentWidth);
                navCheckbox2.checked = false;
                // Reset layout immediately to ensure smooth transition
                this.resetLayoutForHiddenSidebar();
            }

            if (updatedSection.intro) {
                await this.navigateToTab(updatedSection.intro.id);
                return;
            }
            
            if (updatedSection.groups && updatedSection.groups.length > 0 && updatedSection.groups[0].items.length > 0) {
                const firstItem = updatedSection.groups[0].items[0];
                await this.navigateToTab(firstItem.id);
                return;
            }
        } catch (error) {
            console.error(`Failed to load section ${sectionId}:`, error);
            this.showError('Failed to load section.');
        }
    }

    highlightNavigation(tabId) {
        const navLinks = document.querySelectorAll('.child-reference, .reference');
        navLinks.forEach(link => {
            if (link.onclick && link.onclick.toString().includes(tabId)) {
                link.closest('.toctree-l1, .toctree-l2').classList.add('current-page');
            }
        });
    }

    updateHeaderNavigation(sectionId) {
        // Clear all active states first
        document.querySelectorAll('.header-nav-link').forEach(link => {
            link.classList.remove('active');
        });
        
        // Use hash-based hrefs for compatibility with GitHub Pages
        const targetHref = `#${sectionId}`;
        
        // Find and activate the correct header link
        const headerLink = document.querySelector(`.header-nav-link[href="${targetHref}"]`);
        if (headerLink) {
            headerLink.classList.add('active');
        }
    }

    showError(message) {
        const errorDiv = document.createElement('div');
        errorDiv.style.cssText = `
            position: fixed;
            top: 50%;
            left: 50%;
            transform: translate(-50%, -50%);
            background-color: #f44336;
            color: white;
            padding: 2rem;
            border-radius: 0.5rem;
            z-index: 1000;
            text-align: center;
        `;
        errorDiv.textContent = message;
        document.body.appendChild(errorDiv);
        
        setTimeout(() => {
            document.body.removeChild(errorDiv);
        }, 5000);
    }

    // Recursively search config for the parent section of a tabId
    findParentSectionIdForTab(tabId, sections) {
        for (const sectionKey in sections) {
            const section = sections[sectionKey];
            if (section.groups && Array.isArray(section.groups)) {
                for (const group of section.groups) {
                    if (group.items && group.items.some(item => item.id === tabId)) {
                        return sectionKey;
                    }
                }
            }
            if (section.children && Array.isArray(section.children)) {
                for (const child of section.children) {
                    // Check items directly under this child
                    if (child.items && child.items.some(item => item.id === tabId)) {
                        return sectionKey;
                    }
                    // Recurse into deeper children
                    const found = this.findParentSectionIdForTab(tabId, { [child.id]: child });
                    if (found) return sectionKey;
                }
            }
        }
        return null;
    }
}

// Export for use in other modules
if (typeof module !== 'undefined' && module.exports) {
    module.exports = NavigationManager;
} <|MERGE_RESOLUTION|>--- conflicted
+++ resolved
@@ -597,11 +597,6 @@
 
     async navigateToTab(tabId) {
         try {
-<<<<<<< HEAD
-            // Update the URL hash for direct linking and browser navigation
-            if (window.location.hash !== `#${tabId}`) {
-                window.location.hash = `#${tabId}`;
-=======
             // Store the last opened tab ID
             localStorage.setItem('lastOpenedTab', tabId);
             
@@ -611,7 +606,6 @@
             if (isMainSection) {
                 // Update URL for main sections
                 this.updateUrl(tabId);
->>>>>>> 40874374
             }
             // Clear current page classes
             document.querySelectorAll('.toctree-l1, .toctree-l2').forEach(li => {
